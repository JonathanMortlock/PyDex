"""
22/08/2019 Vincent Brooks
Call the library of Python functions for running the Andor camera.
Use these to build more complex functions for running a sequence.

Some info on what the triggering options do:
    Z:\Mixture\Experimental\Design_overview\Imaging

"""
import os
import time
import numpy as np
import matplotlib.pyplot as plt
import win32event
<<<<<<< HEAD
=======
import logging
logger = logging.getLogger(__name__)
>>>>>>> 05c2999f
from AndorFunctions import Andor, ERROR_CODE # Import iXon control functions.

try:
    from PyQt4.QtCore import QThread, pyqtSignal, QEvent, pyqtSlot, QObject
except ImportError:
    from PyQt5.QtCore import QThread, pyqtSignal, QEvent, pyqtSlot, QObject

class camera(QThread):
    """Inherits the basic Andor camera functions and build more 
    complicated ones from them. 

    Initiate the Andor camera. An external TTL should be connected
    to the StartAcquisition slot to take an image. The Andor SDK is 
    connected to the signal AcquisitionEvent which is emitted when
    an acquisition is completed or aborted, or temperature updates."""
    AcquisitionEvent = win32event.CreateEvent(None, 0, 0, 'Acquisition')
    AcquireEnd = pyqtSignal(np.ndarray) # send to image analysis 
    Finished = pyqtSignal(int) # emit when the acquisition thread finishes

    def __init__(self, config_file=".\\ExExposure_config.dat"):
        super().__init__()         # Initialise the parent classes
        self.AF = Andor() # functions for Andor camera
        self.AF.verbosity = False  # Set True for debugging
        self.AF.connected = False
        
        self.lastImage  = np.zeros((32,32)) # last acquired image
        self.BufferSize = 0 # number of images that can fit in the buffer
        
        self.idle_time = 0     # time between acquisitions
        self.t0 = time.time()  # time at start of acquisition
        self.t1 = 0  # time time just after get acquisition
        self.t2 = time.time()  # time after emitting signals
        
        self.timeout      = 5e3 # number of milliseconds to wait for acquire
        
        if self.AF.OS == "Windows" and self.AF.architecture == "64bit":
            self.CameraConnect()
            if self.AF.connected == True:
                self.AF.SetDriverEvent(int(self.AcquisitionEvent))
                self.ApplySettingsFromConfig(config_file=config_file) 
                # self.StabiliseTemperature()
        else:
            print("Requires Windows 64 bit")
            
    def CameraConnect(self):
        """Connect to camera and check which one it is.
             Pull from it infomation including:
                 - The HShift speeds available
                 - The VShift speeds available
                 - The A/D channels available (and then set the one to use)
                 - The detector height and width 
                 - Set the output amplifer (required to determine the above)"""          
        err = self.AF.Initialize()
        if ERROR_CODE[err] == "DRV_SUCCESS":
            print("Camera connected.")
            self.AF.GetCameraSerialNumber()
            print('iXon serial number: ' + str(self.AF.serial))
            
            if self.AF.serial == 11783:
                print("Camera: Microscope")
            elif self.AF.serial == 11707:
                print("Camera: Tweezer")
            self.AF.connected = True
            
            self.AF.SetOutputAmplifier(self.AF.outamp)
            self.AF.GetNumberADChannels()
            self.AF.SetADChannel(self.AF.noADChannels-1)
    
            self.AF.GetNumberHSSpeeds()
            self.AF.GetHSSpeed()
            self.AF.GetNumberVSSpeeds()
            self.AF.GetVSSpeed()
            
            self.AF.GetDetector()

        else:
            print("Connection error: " + ERROR_CODE[err]) 
        
    def ApplySettings(self, setPointT=-20, coolerMode=1, shutterMode=2, 
            outamp=0, hsspeed=2, vsspeed=4, preampgain=3, EMgain=1, 
            ROI=None, cropMode=0, readmode=4, acqumode=5, triggerMode=7,
            frameTransf=0, fastTrigger=0, expTime=70e-6, verbosity=False,
            numKin=1):
        """Apply user settings.
        Keyword arguments:
        setPointT   -- temperature set point in degrees Celsius. 
        coolerMode  -- 1: temperature maintained on camera shutdown
                       2: ambient temperature on camera shutdown
        shutterMode -- typ=1: TTL high to open shutter
                       mod=1: internal shutter permanently open
                       mod=2: internal shutter permanently closed
        outamp      -- output amplification setting.
                        0: electron multiplication
                        1: conventional
        hsspeed     -- Horizontal shift speed (MHz)
              value - EM mode shift speed - conventional mode shift speed
                0:         17.0                         3.0
                1:         10.0                         1.0
                2:          5.0                         0.08
                3:          1.0 
        vsspeed     -- Vertical shift speeds (us / row).
                        0: 0.3  
                        1: 0.5
                        2: 0.9 
                        3: 1.7
                        4: 3.3 (default)
        preampgain  -- Pre-amp gain setting. The value can be 1, 2 or 3. 
                    See the system booklet for what these correspond to.
        EMgain      -- electron-multiplying gain factor.
        ROI         -- Region of Interest on the CCD. A tuple of form:
                        (xmin, xmax, ymin, ymax).
        cropMode    -- reduce the active area of the CCD to improve 
                        throughput.
                        0: off        1: on
        readmode    -- 4: imaging readout mode
        acqumode    -- Camera acquisition mode
                        1: Single Scan
                        2: Accumulate
                        3. Kinetics
                        4: Fast Kinetics 
                        5: Run till abort
        triggerMode -- Mode for camera triggering
                        0: internal
                        1: External
                        6: External Start
                        7: External Exposure (Bulb)
                        9: External FVB EM (only valid for EM Newton models)
                        10: Software Trigger
                        12: External Charge Shifting
        frameTransf -- enable/disable frame transfer mode (not compatible
                        with external exposure mode).
                        0: off        1: on        
        fastTrigger -- enable/disable fast external triggering
                        0: off        1: on
        expTime     -- exposure time when not in external exposure trigger
                        mode. Units: seconds.
        verbosity   -- True for debugging info
        numKin      -- number of scans in kinetic mode."""
        errors = []
        errors.append(ERROR_CODE[self.AF.CoolerON()])
        errors.append(ERROR_CODE[self.AF.SetCoolerMode(coolerMode)])
        errors.append(ERROR_CODE[self.AF.SetTemperature(setPointT)])
        errors.append(ERROR_CODE[self.AF.SetShutter(1, shutterMode)])
        errors.append(ERROR_CODE[self.AF.SetOutputAmplifier(outamp)])
        errors.append(ERROR_CODE[self.AF.SetHSSpeed(outamp, hsspeed)]) 
        errors.append(ERROR_CODE[self.AF.SetVSSpeed(vsspeed)])
        errors.append(ERROR_CODE[self.AF.SetPreAmpGain(preampgain)])
        errors.append(ERROR_CODE[self.AF.SetEMCCDGain(EMgain)])
        self.AF.ROI = ROI 
        errors.append(ERROR_CODE[self.AF.SetReadMode(readmode)])
        errors.append(ERROR_CODE[self.AF.SetAcquisitionMode(acqumode)])
        if numKin > 1:
            errors.append(ERROR_CODE[self.AF.SetNumberKinetics(numKin)])
            # errors.append(ERROR_CODE[self.cam.AF.SetFastKineticsEx(
            #                     100, numKin, expTime, 4, 1, 1, 1)])
        errors.append(ERROR_CODE[self.AF.SetTriggerMode(triggerMode)])
        errors.append(ERROR_CODE[self.AF.SetFastExtTrigger(fastTrigger)])
        errors.append(ERROR_CODE[self.AF.SetFrameTransferMode(frameTransf)])
        # crop mode requires frame transfer and external trigger modes
        errors.append(ERROR_CODE[self.SetROI(self.AF.ROI, crop=cropMode)])
        errors.append(ERROR_CODE[self.AF.SetExposureTime(expTime)])
        errors.append(ERROR_CODE[self.AF.GetAcquisitionTimings()])
        self.BufferSize = self.AF.GetSizeOfCircularBuffer()
        if abs(expTime - self.AF.exposure)/expTime > 0.01:
            print("WARNING: Tried to set exposure time %.3g s"%expTime + 
                " but acquisition settings require min. exposure time " +
                "%.3g s."%self.AF.exposure)
        self.AF.verbosity = verbosity
        check_success = [e != 'DRV_SUCCESS' for e in errors]
        if any(check_success):
            print("WARNING: Didn't get DRV_SUCCESS for setting " + 
                str(check_success.index(True)))
        return check_success

    def ApplySettingsFromConfig(self, config_file="./ExExposure_config.dat"):
        """Read in a configuration file and apply camera settings from it.
        See the DocString for ApplySettings for descriptions of the 
        parameters.
        Keyword arguments:
        config_file -- the file used to load in config settings."""
        try:
            with open(config_file, 'r') as config_file:
                config_data = config_file.read().split("\n")
        except FileNotFoundError:
            print("config.dat file not found. This file is required to load camera settings.")
            return 0

        cvals = []
        for row in config_data:
            if row[:2] != '18':
                cvals.append(int(row.split('=')[-1]))
            else: # exposure time is a float
                cvals.append(float(row.split('=')[-1]))
                
        errors = []
        errors.append(ERROR_CODE[self.AF.CoolerON()])
        errors.append(ERROR_CODE[self.AF.SetTemperature(cvals[0])])
        errors.append(ERROR_CODE[self.AF.SetCoolerMode(cvals[1])])
        errors.append(ERROR_CODE[self.AF.SetShutter(1, cvals[2])])    
        errors.append(ERROR_CODE[self.AF.SetHSSpeed(cvals[3], cvals[4])]) 
        errors.append(ERROR_CODE[self.AF.SetVSSpeed(cvals[5])])   
        errors.append(ERROR_CODE[self.AF.SetPreAmpGain(cvals[6])])
        errors.append(ERROR_CODE[self.AF.SetEMCCDGain(cvals[7])])
        self.AF.ROI = (cvals[8], cvals[9], cvals[10], cvals[11])
        errors.append(ERROR_CODE[self.AF.SetReadMode(cvals[13])])
        errors.append(ERROR_CODE[self.AF.SetAcquisitionMode(cvals[14])])
        if cvals[20] > 1:
            errors.append(ERROR_CODE[self.AF.SetNumberKinetics(cvals[20])])
        errors.append(ERROR_CODE[self.AF.SetTriggerMode(cvals[15])])
        errors.append(ERROR_CODE[self.AF.SetFrameTransferMode(cvals[16])])
        errors.append(ERROR_CODE[self.AF.SetFastExtTrigger(cvals[17])])
        # crop mode requires frame transfer and external trigger modes
        errors.append(ERROR_CODE[self.SetROI(self.AF.ROI, crop=cvals[12])])
        errors.append(ERROR_CODE[self.AF.SetExposureTime(cvals[18])])
        errors.append(ERROR_CODE[self.AF.GetAcquisitionTimings()])
        self.BufferSize = self.AF.GetSizeOfCircularBuffer()
        if abs(cvals[18] - self.AF.exposure)/cvals[18] > 0.01:
            print("WARNING: Tried to set exposure time %.3g s"%cvals[18] + 
                " but acquisition settings require min. exposure time " +
                "%.3g s."%self.AF.exposure)
        self.AF.verbosity = bool(cvals[19])
        self.AF.kscans = 1
        check_success = [e != 'DRV_SUCCESS' for e in errors]
        if any(check_success):
            print("WARNING: Didn't get DRV_SUCCESS for setting " + 
                str(check_success.index(True)))
        return check_success

    def SetROI(self, ROI, crop=0, slowcrop=1):
        """Specify an ROI on the camera to image. If none specified, use 
        the entire CCD. 
           Parameters:
               - ROI: A tuple of the form (hstart, hend, vstart, vend)
               - crop: reduce the effective area of the CCD by cropping.
                        0: off         1: on
               - slowcrop: 0: speed up by storing multiple frames
                           1: low latency by reading each frame as it happens
        """
        error = ''
        if ROI == None:
            hstart,hend,vstart,vend = (
                1, self.AF.DetectorWidth, 1, self.AF.DetectorHeight)
        else:
            hstart,hend,vstart,vend = ROI
        self.AF.ROIwidth = hend - hstart + 1
        self.AF.ROIheight = vend - vstart + 1
        if crop:
            error = self.AF.SetIsolatedCropModeEx(
                crop, self.AF.ROIheight, self.AF.ROIwidth, 
                1, 1, hstart, vstart)
            self.AF.SetIsolatedCropModeType(slowcrop)
        else:
            error = self.AF.SetImage(1,1,hstart,hend,vstart,vend)
        return error
            
    def CheckCurrentSettings(self):
        """Check what the camera is currently set to."""
        print("\nCamera status: " + self.AF.GetStatus())
        print("---------")
        print("Cooler status: " + str(self.AF.coolerStatus))
        print("Temperature: " + 
            str(np.around(self.AF.GetTemperatureF()[0], 3))+ " C")
        print("---------")
        print("Shutter Status: " + str(self.AF.shutterStatus))
        print("---------")
        print("Preamp gain mode: " + str(self.AF.preampgain))
        print("Output amplifier gain mode: " + str(self.AF.outamp))
        print("EM gain mode: " +str(self.AF.gain))
        print("---------")
        print("H. shift speed: " + 
            str(self.AF.HSSpeeds[self.AF.hsspeed]) + " MHz")
        print("V. shift speed: " + 
            str(np.around(self.AF.VSSpeeds[self.AF.vsspeed], 1)) + " us")
        print("---------")
        print("ROI: " + str(self.AF.ROI))
        print("---------")
                 
    def CheckTemperatureStable(self):
        """Check if the temperature is stable"""
        return ERROR_CODE[self.AF.GetTemperature()[1]] == 'DRV_TEMP_STABILIZED'
    
    def StabiliseTemperature(self):
        """Wait until temperature is stabilised."""
        while self.CheckTemperatureStable() is False:
            print(ERROR_CODE[self.AF.GetTemperature()[1]])
            print("T = %g C. [Setpoint = %g C]" % (
                self.AF.GetTemperature()[0], self.AF.temperatureSetpoint) 
                + " Stabilising...")
            time.sleep(10)
        
    def Acquire(self):
        """Retrieve a single image from the EMCCD.
        This is a slot to be triggered by an acquisition completed event.
        Since not every event is an acquisition event, check the status of
        the camera."""
        if self.AF.GetStatus() == 'DRV_IDLE':
            im = self.AF.GetAcquiredData(
                    self.AF.ROIwidth, self.AF.ROIheight)
            self.lastImage = im
            self.AcquireEnd.emit(im[0]) 
            if self.AF.verbosity:
                self.PlotAcquisition(im)
                
    def TakeAcquisitions(self, n=1):
        """Taking a series of n acquisitions sequentially.
        Assuming external mode, the camera will wait for an external trigger
        to take an acquisition."""
        for i in range(n):
            self.AF.StartAcquisition()
            result = win32event.WaitForSingleObject(
                            self.AcquisitionEvent, self.timeout)
            if result == win32event.WAIT_OBJECT_0:
                self.Acquire()
            elif result == win32event.WAIT_TIMEOUT and self.AF.verbosity:
                print('Acquisition timeout ', i)
        self.Finished.emit(1)
        
    def EmptyBuffer(self):
        """Get all of the images currently stored in the camera buffer
        that have not yet been retreived. The dimensions of the returned
        array are: (# images, # kinetic scans, ROI width, ROI height)."""
        istart, iend = self.AF.GetNumberNewImages()
        if iend > istart:
            if iend >= self.BufferSize:
                print("WARNING: The camera buffer was full, some images",
                    " may have been overwritten")
            return self.AF.GetImages(istart, iend, self.AF.ROIwidth,
                                            self.AF.ROIheight)
        else: return []
            
    # run method is called when the thread is started     
    def run(self):
        """Start an Acquisition and wait for a signal to abort"""
        self.idle_time = time.time() - self.t2 # time since last acquisition
        self.AF.StartAcquisition()
        # i = 0
        while self.AF.GetStatus() == 'DRV_ACQUIRING':
            self.t0 = time.time() 
            result = win32event.WaitForSingleObject(
                            self.AcquisitionEvent, win32event.INFINITE)
            if result == win32event.WAIT_OBJECT_0: # get image
                self.lastImage = self.AF.GetOldestImage(
                        self.AF.ROIwidth, self.AF.ROIheight)
                self.t1 = time.time() 
                if self.lastImage.any(): # sometimes last image is empty
                    self.AcquireEnd.emit(self.lastImage[0]) # emit signals
            self.t2 = time.time()
            # print(i, end=' ')
            # i += 1
        
    def PrintTimes(self, unit="s"):
        """Display the times measured for functions"""
        scale = 1
        if unit == "ms" or unit == "milliseconds":
            scale *= 1e3
        elif unit == "us" or unit == "microseconds":
            scale *= 1e6
        else:
            unit = "s"
        print("Last idle time between acquisitions: %.4g "%(
                self.idle_time*scale)+unit)
        print("Last time taken to acquire image: %.4g "%(
                (self.t1 - self.t0)*scale)+unit)
        print("Last time taken to emit signals: %.4g "%(
                (self.t2 - self.t1)*scale)+unit)
        print("Readout time: %.4g "%(
                (self.AF.GetReadOutTime())*scale)+unit)
        print("Exposure time: %.4g "%(
                (self.AF.exposure)*scale)+unit)

    def PlotAcquisition(self, images):
        """Display the list of images in separate subplots"""
        plt.close('all')
        f = plt.figure()
        for i in range(self.AF.kscans):
            axi = f.add_subplot(1,self.AF.kscans,i+1)
            axi.imshow(images[i])
            axi.title.set_text('F frame' +str(i+1))   
            plt.show()

    def SafeShutdown(self):
        """Shut down the camera after closing the internal shutter
        and the temperature controller. Wait until the temperature
        settles so that the heating rate isn't too high, then shut
        down."""
        self.AF.SetCoolerMode(1) # maintain temperature on shutdown
        self.AF.SetShutter(1, 2) # close shutter
        self.AF.SetEMCCDGain(1)  # reset EM gain
        # self.AF.CoolerOFF() # let temperatere stabilise to ambient
        # temp, _ = self.AF.GetTemperature()
        # while temp < -10: # wait until temp > -10 deg C
        #     temp, _ = self.AF.GetTemperature()
        #     time.sleep(2)
        self.AF.SetDriverEvent(None)
        self.AF.ShutDown()


if __name__ == "__main__":
    # change directory to this file's location
    os.chdir(os.path.dirname(os.path.realpath(__file__))) 
    iXon = camera()
    iXon.verbosity = True
    iXon.timeout = 20e3
    iXon.CheckCurrentSettings()
    iXon.run()
    iXon.SafeShutdown()<|MERGE_RESOLUTION|>--- conflicted
+++ resolved
@@ -12,11 +12,8 @@
 import numpy as np
 import matplotlib.pyplot as plt
 import win32event
-<<<<<<< HEAD
-=======
 import logging
 logger = logging.getLogger(__name__)
->>>>>>> 05c2999f
 from AndorFunctions import Andor, ERROR_CODE # Import iXon control functions.
 
 try:
